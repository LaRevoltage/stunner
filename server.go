package stunner

import (
	"crypto/tls"
	"fmt"
	"net"
	// "strings"

	// "github.com/pion/logging"
	"github.com/pion/dtls/v2"
	"github.com/pion/turn/v2"
	// "github.com/pion/transport/vnet"

	"github.com/l7mp/stunner/pkg/apis/v1alpha1"
)

// Start starts the STUNner server and starts listining on all requested server sockets
func (s *Stunner) Start() error {
	s.log.Infof("STUNner server (re)starting with API version %q", s.version)

	auth := s.GetAuth()

	// start listeners
	var pconn []turn.PacketConnConfig
	var conn []turn.ListenerConfig

	listeners := s.listenerManager.Keys()
	for _, name := range listeners {
		l := s.GetListener(name)

		relay := &turn.RelayAddressGeneratorPortRange{
			RelayAddress: l.Addr,
			Address:      l.Addr.String(),
			MinPort:      uint16(l.MinPort),
			MaxPort:      uint16(l.MaxPort),
			Net:          l.Net,
		}

		addr := fmt.Sprintf("%s:%d", l.Addr.String(), l.Port)

		switch l.Proto {
		case v1alpha1.ListenerProtocolUDP:
			s.log.Debugf("setting up UDP listener at %s", addr)
			udpListener, err := l.Net.ListenPacket("udp", addr)
			if err != nil {
				return fmt.Errorf("failed to create UDP listener at %s: %s",
					addr, err)
			}

			l.Conn = turn.PacketConnConfig{
				PacketConn:            udpListener,
				RelayAddressGenerator: relay,
				PermissionHandler:     s.NewPermissionHandler(l),
			}

			pconn = append(pconn, l.Conn.(turn.PacketConnConfig))

			// cannot test this on vnet, no Listen/ListenTCP in vnet.Net
		case v1alpha1.ListenerProtocolTCP:
			s.log.Debugf("setting up TCP listener at %s", addr)
			tcpListener, err := net.Listen("tcp", addr)
			if err != nil {
				return fmt.Errorf("failed to create TCP listener at %s: %s", addr, err)
			}
			l.Conn = turn.ListenerConfig{
				Listener:              tcpListener,
				RelayAddressGenerator: relay,
				PermissionHandler:     s.NewPermissionHandler(l),
			}

			conn = append(conn, l.Conn.(turn.ListenerConfig))

			// cannot test this on vnet, no TLS in vnet.Net
		case v1alpha1.ListenerProtocolTLS:
			s.log.Debugf("setting up TLS/TCP listener at %s", addr)
			cer, errTls := tls.LoadX509KeyPair(l.Cert, l.Key)
			if errTls != nil {
				return fmt.Errorf("cannot load cert/key pair for creating TLS listener at %s: %s",
					addr, errTls)
			}

			tlsListener, err := tls.Listen("tcp", addr, &tls.Config{
				MinVersion:   tls.VersionTLS12,
				Certificates: []tls.Certificate{cer},
			})
			if err != nil {
				return fmt.Errorf("failed to create TLS listener at %s: %s", addr, err)
			}
			l.Conn = turn.ListenerConfig{
				Listener:              tlsListener,
				RelayAddressGenerator: relay,
				PermissionHandler:     s.NewPermissionHandler(l),
			}

			conn = append(conn, l.Conn.(turn.ListenerConfig))

			// cannot test this on vnet, no DTLS in vnet.Net
		case v1alpha1.ListenerProtocolDTLS:
			s.log.Debugf("setting up DTLS/UDP listener at %s", addr)

			cer, errTls := tls.LoadX509KeyPair(l.Cert, l.Key)
			if errTls != nil {
				return fmt.Errorf("cannot load cert/ley pair for creating DTLS listener at %s: %s",
					addr, errTls)
			}

			// for some reason dtls.Listen requires a UDPAddr and not an addr string
			udpAddr := &net.UDPAddr{IP: l.Addr, Port: l.Port}
			dtlsListener, err := dtls.Listen("udp", udpAddr, &dtls.Config{
				Certificates: []tls.Certificate{cer},
				// ExtendedMasterSecret: dtls.RequireExtendedMasterSecret,
			})
			if err != nil {
				return fmt.Errorf("failed to create DTLS listener at %s: %s", addr, err)
			}

			l.Conn = turn.ListenerConfig{
				Listener:              dtlsListener,
				RelayAddressGenerator: relay,
				PermissionHandler:     s.NewPermissionHandler(l),
			}

			conn = append(conn, l.Conn.(turn.ListenerConfig))

		default:
			return fmt.Errorf("internal error: unknown listener protocol " + l.Proto.String())
		}
	}

	// start monitoring
	if s.monitoringServer != nil {
		s.monitoringServer.Start()
	}

	// start the DNS resolver threads
	if s.resolver == nil {
		s.resolver.Start()
	}

	// start the TURN server if there are actual listeners configured
	if len(conn) == 0 && len(pconn) == 0 {
		s.server = nil
	} else {
		t, err := turn.NewServer(turn.ServerConfig{
			Realm:             auth.Realm,
			AuthHandler:       s.NewAuthHandler(),
			LoggerFactory:     s.logger,
			PacketConnConfigs: pconn,
			ListenerConfigs:   conn,
		})
		if err != nil {
			return fmt.Errorf("cannot set up TURN server: %s", err)
		}
		s.server = t
	}

	s.log.Infof("TURN server running: %s", s.String())

	return nil
}

// Close stops the TURN server underneath STUNner
func (s *Stunner) Stop() {
	s.log.Info("stopping the STUNner server")

	if s.server != nil {
		s.server.Close()
	}
	s.server = nil
<<<<<<< HEAD

	// shutdown monitoring
	if s.monitoringServer != nil {
		s.monitoringServer.Stop()
	}
}

// NewAuthHandler returns an authentication handler callback for STUNner, suitable to be used with the TURN server for authenticating clients
func (s *Stunner) NewAuthHandler() turn.AuthHandler {
	return func(username, realm string, srcAddr net.Addr) (key []byte, ok bool) {
		// dynamic: authHandler might have changed behind ur back
		auth := s.GetAuth()
		return auth.Handler(username, realm, srcAddr)
	}
}

// NewPermissionHandler returns a callback for STUNner to handle client permsission requests to access peers
func (s *Stunner) NewPermissionHandler(l *object.Listener) turn.PermissionHandler {
	s.log.Trace("NewPermissionHandler")

	return func(src net.Addr, peer net.IP) bool {
		peerIP := peer.String()
		s.log.Debugf("permission handler for listener %q: client %q, peer %q",
			l.Name, src.String(), peerIP)
		clusters := s.clusterManager.Keys()

		for _, r := range l.Routes {
			s.log.Tracef("considering route to cluster %q", r)
			if util.Member(clusters, r) {
				s.log.Tracef("considering cluster %q", r)
				c := s.GetCluster(r)
				if c.Route(peer) == true {
					s.log.Debugf("permission granted on listener %q for client "+
						"%q to peer %s via cluster %q", l.Name, src.String(),
						peerIP, c.Name)
					return true
				}
			}
		}
		s.log.Debugf("permission denied on listener %q for client %q to peer %s: no route to endpoint",
			l.Name, src.String(), peerIP)
		return false
	}
=======
>>>>>>> 84bab796
}<|MERGE_RESOLUTION|>--- conflicted
+++ resolved
@@ -167,50 +167,9 @@
 		s.server.Close()
 	}
 	s.server = nil
-<<<<<<< HEAD
 
 	// shutdown monitoring
 	if s.monitoringServer != nil {
 		s.monitoringServer.Stop()
 	}
-}
-
-// NewAuthHandler returns an authentication handler callback for STUNner, suitable to be used with the TURN server for authenticating clients
-func (s *Stunner) NewAuthHandler() turn.AuthHandler {
-	return func(username, realm string, srcAddr net.Addr) (key []byte, ok bool) {
-		// dynamic: authHandler might have changed behind ur back
-		auth := s.GetAuth()
-		return auth.Handler(username, realm, srcAddr)
-	}
-}
-
-// NewPermissionHandler returns a callback for STUNner to handle client permsission requests to access peers
-func (s *Stunner) NewPermissionHandler(l *object.Listener) turn.PermissionHandler {
-	s.log.Trace("NewPermissionHandler")
-
-	return func(src net.Addr, peer net.IP) bool {
-		peerIP := peer.String()
-		s.log.Debugf("permission handler for listener %q: client %q, peer %q",
-			l.Name, src.String(), peerIP)
-		clusters := s.clusterManager.Keys()
-
-		for _, r := range l.Routes {
-			s.log.Tracef("considering route to cluster %q", r)
-			if util.Member(clusters, r) {
-				s.log.Tracef("considering cluster %q", r)
-				c := s.GetCluster(r)
-				if c.Route(peer) == true {
-					s.log.Debugf("permission granted on listener %q for client "+
-						"%q to peer %s via cluster %q", l.Name, src.String(),
-						peerIP, c.Name)
-					return true
-				}
-			}
-		}
-		s.log.Debugf("permission denied on listener %q for client %q to peer %s: no route to endpoint",
-			l.Name, src.String(), peerIP)
-		return false
-	}
-=======
->>>>>>> 84bab796
 }